# Change log

tomland uses [PVP Versioning][1].
The change log is available [on GitHub][2].

## Unreleased: 1.0.0

* [#140](https://github.com/kowainik/tomland/issues/140):
  **Breaking change:** Replace `wrapper` by `diwrap`.

  _Migration guide:_ change `Toml.wrapper Toml.text "foo"` to `Toml.diwrap (Toml.text "foo")`.
* [#152](https://github.com/kowainik/tomland/issues/152):
  **Breaking change:** Removing `mdimap`.

  _Migration guide:_ change `Toml.mdimap showX parseX (Toml.text "foo")` to `Toml.textBy showX parseX "foo"`.
* [#131](https://github.com/kowainik/tomland/issues/131):
  Uncommenting `tomlTableArrays` from `TOML`.
* [#64](https://github.com/kowainik/tomland/issues/64):
  Integer parser doesn't accept leading zeros.
* [#142](https://github.com/kowainik/tomland/issues/142):
<<<<<<< HEAD
  Adding EDSL support for arrays of tables.
* [#137](https://github.com/kowainik/tomland/issues/137):
  Replace `Maybe` with `Either` in `BiMap`.
=======
  Adding EDSL support for arrays of tables
* [#149](https://github.com/kowainik/tomland/issues/149):
  Removing records syntax from `PrefixTree`.
* [#146](https://github.com/kowainik/tomland/issues/146):
  Allow underscores in floats.
>>>>>>> 8f4009ab

## 0.5.0 — Nov 12, 2018

* [#81](https://github.com/kowainik/tomland/issues/81):
  **Breaking change:** Rename data types.

  _Migration guide:_ rename `Bijection` to `Codec`, `Bi` to `BiCodec` and
  `BiToml` to `TomlCodec`.
* [#82](https://github.com/kowainik/tomland/issues/82):
  **Breaking change:** Remove `maybeT`. Add `dioptional` instead.

  _Migration guide:_ replace `Toml.maybeT Toml.int "foo"` with `Toml.dioptional (Toml.int "foo")`.
* [#95](https://github.com/kowainik/tomland/issues/95):
  **Breaking change:** Swap fields in `BiMap`s for consistency with `lens` package.

  _Migration guide:_ reverse order of composition when using `BiMap`s.
* [#98](https://github.com/kowainik/tomland/issues/98):
  Implement benchmarks for `tomland` and compare with `htoml` and `htoml-megaparsec` libraries.
* [#130](https://github.com/kowainik/tomland/issues/130):
  Added combinators to `Toml.Bi.Combinators`.
* [#115](https://github.com/kowainik/tomland/issues/115):
  Added time combinators to `Toml.BiMap` and `Toml.Bi.Combinators`.
* [#99](https://github.com/kowainik/tomland/issues/99):
  Split `Toml.Parser` file into smaller files.
* [#22](https://github.com/kowainik/tomland/issues/22):
  Report proper type checking error during parsing.
* [#14](https://github.com/kowainik/tomland/issues/14):
  Add support for inline tables parsing.
* [#70](https://github.com/kowainik/tomland/issues/70):
  Add `_TextBy` and `_Read` combinators.
* [#11](https://github.com/kowainik/tomland/issues/11):
  Add `PrintOptions` (sorting, indentation) for pretty printer.
* [#17](https://github.com/kowainik/tomland/issues/17):
  Allow underscores in integers*.
* [#90](https://github.com/kowainik/tomland/issues/90):
  Migrate to megaparsec 7.0.
* [#85](https://github.com/kowainik/tomland/issues/85):
  Add `Date` generator for property-based tests.
* [#88](https://github.com/kowainik/tomland/issues/88):
  Add `Array` generator for property-based tests.
* [#86](https://github.com/kowainik/tomland/issues/86):
  Improve `String` generator for property-based tests.
* [#87](https://github.com/kowainik/tomland/issues/87):
  Improve `Double` generator for property-based tests.
* Add support for GHC 8.6.1.
  Add support for GHC 8.4.4.
  Drop support for GHC 8.0.2.
* [#109](https://github.com/kowainik/tomland/issues/109):
  Add function `decodeToml`.

## 0.4.0

* [#54](https://github.com/kowainik/tomland/issues/54):
  Add support for sum types.
  Rename `Prism` to `BiMap`.
  Rename `bijectionMaker` to `match`.
  Add `string` codec.

## 0.3.1

* [#19](https://github.com/kowainik/tomland/issues/19):
  Add proper parsing of floating point numbers.
* [#15](https://github.com/kowainik/tomland/issues/15):
  Add parsing of multiline strings.
* [#40](https://github.com/kowainik/tomland/issues/40):
  Support full-featured string parser.
* [#18](https://github.com/kowainik/tomland/issues/18):
  Add dates parsing.
* Add useful combinators for `newtype` wrappers.
* [#58](https://github.com/kowainik/tomland/issues/58):
  Add `decodeFile` function.

## 0.3

* [#60](https://github.com/kowainik/tomland/issues/60):
  **Breaking change:** Replace `Valuer` with `Prism`.

  _Migration guide:_ replace any `fooV` with corresponding prism `_Foo`.
* [#66](https://github.com/kowainik/tomland/issues/66):
  **Breaking change:** Introduce consistent names according to Haskell types.

  _Migration guide:_ see issue details to know which names to use.
* [#8](https://github.com/kowainik/tomland/issues/8):
  Create EDSL for easier TOML data type writing.
* [#10](https://github.com/kowainik/tomland/issues/10):
  Add `Semigroup` and `Monoid` instances for `PrefixTree` and `TOML`.
  Add property tests on laws.
* [#20](https://github.com/kowainik/tomland/issues/20):
  Add parsing of hexadecimal, octal, and binary integer numbers.
* [#26](https://github.com/kowainik/tomland/issues/26):
  Implement unit tests for TOML parsers.
  Allow terminating commas inside an array.
  Allow comments before and after any value inside an array.
  Allow keys to be literal strings.

## 0.2.1

* Make `table` parser work with `maybeP`.
* [#39](https://github.com/kowainik/tomland/issues/39):
  Implement `prettyException` function for `DecodeException`.

## 0.2.0

* Switch names for `decode` and `encode` functions.
* [#47](https://github.com/kowainik/tomland/issues/47):
  Rename `dimapBijection` to `dimap`. Introduce `mdimap` combinator.
* [#37](https://github.com/kowainik/tomland/issues/37):
  Add tables support for bidirectional conversion.

## 0.1.0

* [#16](https://github.com/kowainik/tomland/issues/16):
  Add parser for literal strings.
* Add `IsString` instance for `Key` data type.
* [#38](https://github.com/kowainik/tomland/issues/38):
  Add bidirectional converter for array.
* [#21](https://github.com/kowainik/tomland/issues/21):
  Report expected vs. actual type error in parsing.
* [#44](https://github.com/kowainik/tomland/issues/44):
  Add bidirectional converter for `Maybe`.

## 0.0.0

* [#3](https://github.com/kowainik/tomland/issues/3):
  Implement basic TOML parser with `megaparsec`.
* [#7](https://github.com/kowainik/tomland/issues/7):
  Implement type safe version of `Value` type as GADT.
* [#4](https://github.com/kowainik/tomland/issues/4):
  Implement basic pretty-printer.
* [#1](https://github.com/kowainik/tomland/issues/1):
  Implement types representing TOML configuration.
* Initially created.

[1]: https://pvp.haskell.org
[2]: https://github.com/kowainik/tomland/releases<|MERGE_RESOLUTION|>--- conflicted
+++ resolved
@@ -18,17 +18,14 @@
 * [#64](https://github.com/kowainik/tomland/issues/64):
   Integer parser doesn't accept leading zeros.
 * [#142](https://github.com/kowainik/tomland/issues/142):
-<<<<<<< HEAD
   Adding EDSL support for arrays of tables.
 * [#137](https://github.com/kowainik/tomland/issues/137):
   Replace `Maybe` with `Either` in `BiMap`.
-=======
   Adding EDSL support for arrays of tables
 * [#149](https://github.com/kowainik/tomland/issues/149):
   Removing records syntax from `PrefixTree`.
 * [#146](https://github.com/kowainik/tomland/issues/146):
   Allow underscores in floats.
->>>>>>> 8f4009ab
 
 ## 0.5.0 — Nov 12, 2018
 
